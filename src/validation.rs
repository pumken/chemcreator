//! # Validation
//!
//! The `validation` module provides two functions that checks the [`GridState`] for three invalid
//! structures: discontinuities, cycles, and atoms with unfilled or overfilled valence shells.

use crate::chain::get_connected_cells;
use crate::groups::Fallible;
use crate::groups::InvalidGraphError::{self, Discontinuity, Other};
use crate::molecule::Group::{Alkene, Alkyne};
use crate::molecule::{Atom, Branch, Cell, Substituent};
use crate::naming::{prefix, SubFragment, SubFragmentCollection};
use crate::pointer::Pointer;
use crate::spatial::GridState;
use ruscii::spatial::Vec2;
use std::cmp::Ordering;

/// Checks if the molecule on the [`GridState`] is contiguous.
///
/// ## Errors
///
/// If [`GridState`] contains an invalid molecule, [`Discontinuity`] or [`Cycle`] is returned.
/// An empty [`GridState`] does not return an error.
pub fn check_structure(graph: &GridState) -> Fallible<()> {
    let starting_cell = match graph.find(|cell| !matches!(cell, Cell::None(_))) {
        Some(it) => it,
        None => return Ok(()),
    };
    let connectivity = get_connected_cells(starting_cell.pos(), graph)?;
    let filled_pos_directions: Vec<Vec2> = graph
        .filled_cells()
        .iter()
        .map(|&cell| cell.pos())
        .collect();

    for pos in filled_pos_directions {
<<<<<<< HEAD
        if graph.get(pos).unwrap().is_not_empty() != connectivity[pos.x as usize][pos.y as usize] {
=======
        if match graph.get(pos).unwrap() {
            Cell::Atom(_) | Cell::Bond(_) => true,
            Cell::None(_) => false,
        } != connectivity[pos]
        {
>>>>>>> a444d59d
            return Err(Discontinuity);
        }
    }

    Ok(())
}

/// Returns `Ok` if all of the valence shells of the given [`Cell::Atom`]s
/// are filled, i.e., that the sum of bond orders across all of their bonds is equivalent to their
/// [`Element::bond_number`].
///
/// ## Errors
///
/// Returns an [`InvalidGraphError::OverfilledValence`] or [`InvalidGraphError::UnfilledValence`]
/// for the first cell for which its valence shell is not correctly filled.
pub fn check_valence(atoms: Vec<Atom>, graph: &GridState) -> Fallible<()> {
    for atom in atoms {
        // this function eventually could be removed and incorporated into bonded() ?
        let ptr = Pointer::new(graph, atom.pos);
        let bond_count = match ptr.bond_count() {
            Ok(it) => it,
            Err(it) => panic!("{}", it),
        };
        match bond_count.cmp(&atom.element.bond_number()) {
            Ordering::Less => {
                return Err(InvalidGraphError::UnfilledValence(atom.pos, atom.element));
            }
            Ordering::Greater => {
                return Err(InvalidGraphError::OverfilledValence(atom.pos, atom.element));
            }
            _ => {}
        }
    }
    Ok(())
}

impl Branch {
    /// Checks if chain indexes are in the correct direction.
    pub fn index_corrected(self) -> Fallible<Branch> {
        let original = self.clone();
        let reversed = self.reversed();
        let original_collection = SubFragmentCollection::new(original.clone());
        let reversed_collection = SubFragmentCollection::new(reversed.clone());

        match cmp(
            original_collection.primary_group_fragment(),
            reversed_collection.primary_group_fragment(),
        ) {
            Ordering::Less => return Ok(original),
            Ordering::Greater => return Ok(reversed),
            Ordering::Equal => {}
        }

        let original_multiple_bonds = original_collection.unsaturated_group_fragments();
        let reversed_multiple_bonds = reversed_collection.unsaturated_group_fragments();

        let original_alkenes = original_multiple_bonds
            .iter()
            .find(|&sub| matches!(sub.subst, Substituent::Group(Alkene)));
        let reversed_alkenes = reversed_multiple_bonds
            .iter()
            .find(|&sub| matches!(sub.subst, Substituent::Group(Alkene)));

        if let (Some(org), Some(rev)) = (original_alkenes, reversed_alkenes) {
            match cmp(org.to_owned(), rev.to_owned()) {
                Ordering::Less => return Ok(original),
                Ordering::Greater => return Ok(reversed),
                Ordering::Equal => {}
            }
        }

        let original_alkynes = original_multiple_bonds
            .iter()
            .find(|&sub| matches!(sub.subst, Substituent::Group(Alkyne)));
        let reversed_alkynes = reversed_multiple_bonds
            .iter()
            .find(|&sub| matches!(sub.subst, Substituent::Group(Alkyne)));

        if let (Some(org), Some(rev)) = (original_alkynes, reversed_alkynes) {
            match cmp(org.to_owned(), rev.to_owned()) {
                Ordering::Less => return Ok(original),
                Ordering::Greater => return Ok(reversed),
                Ordering::Equal => {}
            }
        }

        let original_prefixes_str = prefix(original_collection.secondary_group_fragments())
            .map_err(|e| Other(e.to_string()))?;
        let reversed_prefixes_str = prefix(reversed_collection.secondary_group_fragments())
            .map_err(|e| Other(e.to_string()))?;

        match original_prefixes_str.cmp(&reversed_prefixes_str) {
            Ordering::Equal | Ordering::Less => Ok(original),
            Ordering::Greater => Ok(reversed),
        }
    }
}

fn cmp(first: SubFragment, second: SubFragment) -> Ordering {
    let mut first_locants = first.locants;
    first_locants.sort();
    let mut second_locants = second.locants;
    second_locants.sort();

    for (index, locant) in first_locants.iter().enumerate() {
        match locant.cmp(&second_locants[index]) {
            Ordering::Equal => continue,
            Ordering::Less => return Ordering::Less,
            Ordering::Greater => return Ordering::Greater,
        }
    }
    Ordering::Equal
}

#[cfg(test)]
mod tests {
    use super::*;
    use crate::graph_with;
    use crate::molecule::BondOrder::{Single, Triple};
    use crate::molecule::Element::{C, H, O};
    use crate::molecule::Group::Alkane;
    use crate::test_utils::GW::{A, B};

    #[test]
    fn check_structure_validates() {
        let graph = graph_with!(3, 3,
            [1, 1; A(C)],
            [1, 0; A(H)],
            [0, 1; A(H)],
            [2, 1; A(H)],
            [1, 2; A(H)],
        );
        let ok = check_structure(&graph);

        assert!(matches!(ok, Ok(_)));
    }

    #[test]
    fn check_structure_returns_discontinuity() {
        let graph = graph_with!(3, 1,
            [0, 0; A(C)],
            [2, 0; A(C)],
        );
        let err = check_structure(&graph);

        assert!(matches!(err, Err(InvalidGraphError::Discontinuity)));
    }

    #[test]
    fn check_structure_returns_cycle() {
        let graph = graph_with!(3, 3,
            [0, 0; A(C)],
            [2, 0; A(C)],
            [0, 2; A(C)],
            [2, 2; A(C)],
            [1, 0; B(Single)],
            [0, 1; B(Single)],
            [2, 1; B(Single)],
            [1, 2; B(Single)],
        );
        let err = check_structure(&graph);

        assert!(matches!(err, Err(InvalidGraphError::Cycle)));
    }

    #[test]
    fn check_valence_validates() {
        let graph = graph_with!(7, 3,
            [1, 1; A(C)],
            [3, 1; A(O)],
            [5, 1; A(H)],
            [4, 1; B(Single)],
            [2, 1; B(Single)],
            [0, 1; B(Triple)],
        );
        let input_atoms = vec![
            graph.get(Vec2::xy(1, 1)).unwrap(),
            graph.get(Vec2::xy(3, 1)).unwrap(),
            graph.get(Vec2::xy(5, 1)).unwrap(),
        ]
        .iter()
        .map(|&cell| cell.unwrap_atom())
        .collect::<Vec<Atom>>();

        assert!(matches!(check_valence(input_atoms, &graph), Ok(_)));
    }

    #[test]
    fn check_valence_returns_unfilled() {
        let graph = graph_with!(3, 3,
            [1, 1; A(C)],
            [0, 1; B(Single)],
            [2, 1; B(Single)],
            [1, 2; B(Single)],
        );
        let input_atom = graph.get(Vec2::xy(1, 1)).unwrap().unwrap_atom();
        let err = check_valence(vec![input_atom], &graph);

        assert_eq!(
            err,
            Err(InvalidGraphError::UnfilledValence(Vec2::xy(1, 1), C))
        );
    }

    #[test]
    fn check_valence_returns_overfilled() {
        let graph = graph_with!(3, 3,
            [1, 1; A(C)],
            [0, 1; B(Triple)],
            [2, 1; B(Triple)],
            [1, 2; B(Triple)],
        );
        let input_atom = graph.get(Vec2::xy(1, 1)).unwrap().unwrap_atom();
        let err = check_valence(vec![input_atom], &graph);

        assert_eq!(
            err,
            Err(InvalidGraphError::OverfilledValence(Vec2::xy(1, 1), C))
        );
    }

    #[test]
    fn cmp_locants() {
        let a = SubFragment::new(vec![1, 1, 3], Substituent::Group(Alkane));
        let b = SubFragment::new(vec![2, 3, 4], Substituent::Group(Alkane));
        let c = SubFragment::new(vec![1, 2, 2], Substituent::Group(Alkane));
        let d = SubFragment::new(vec![1, 2, 2], Substituent::Group(Alkane));

        assert_eq!(cmp(a.clone(), b.clone()), Ordering::Less);
        assert_eq!(cmp(b, c.clone()), Ordering::Greater);
        assert_eq!(cmp(a, c.clone()), Ordering::Less);
        assert_eq!(cmp(c, d), Ordering::Equal);
    }
}<|MERGE_RESOLUTION|>--- conflicted
+++ resolved
@@ -33,15 +33,7 @@
         .collect();
 
     for pos in filled_pos_directions {
-<<<<<<< HEAD
-        if graph.get(pos).unwrap().is_not_empty() != connectivity[pos.x as usize][pos.y as usize] {
-=======
-        if match graph.get(pos).unwrap() {
-            Cell::Atom(_) | Cell::Bond(_) => true,
-            Cell::None(_) => false,
-        } != connectivity[pos]
-        {
->>>>>>> a444d59d
+        if graph.get(pos).unwrap().is_not_empty() != connectivity[pos] {
             return Err(Discontinuity);
         }
     }
